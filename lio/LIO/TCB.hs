--- conflicted
+++ resolved
@@ -1,13 +1,8 @@
 {-# LANGUAGE Unsafe #-}
 {-# LANGUAGE DeriveDataTypeable #-}
 {-# LANGUAGE ExistentialQuantification #-}
-<<<<<<< HEAD
-{-# LANGUAGE MultiParamTypeClasses #-}
-{-# LANGUAGE GADTs #-}
-=======
 {-# LANGAUGE MultiParamTypeClasses #-}
 {-# LANGUAGE GADT #-}
->>>>>>> 07fcfc85
 
 {- |
 
@@ -65,47 +60,46 @@
 -- arbitrary 'IO' actions from the 'LIO' monad.  However, trusted
 -- runtime functions can use 'ioTCB' to perform 'IO' actions (which
 -- they should only do after appropriately checking labels).
-<<<<<<< HEAD
 -- newtype LIO l a = LIOTCB (IORef (LIOState l) -> IO a) deriving (Typeable)
 
 data LIO l a where
-    -- * Monadic actions
-    Bind :: LIO l a -> (a -> LIO l b) -> LIO l b
-    Return :: a -> LIO l a
-    Fail :: String -> LIO l a
-
-    -- * Internal state
-    GetLIOStateTCB :: LIO l (LIOState l)
-    PutLIOStateTCB :: LIOState l -> LIO l ()
-    ModifyLIOStateTCB :: (LIOState l -> LIOState l) -> LIO l ()
-
-    -- * IO lift
-    IoTCB :: IO a -> LIO l a
-
-    -- * Exception handling
-    Catch :: (Label l, Exception e) => LIO l a -> (e -> LIO l a) -> LIO l a
-
-=======
-data LIO l a where
--- LIOTCB (IORef (LIOState l) -> IO a) deriving (Typeable)
+  -- * Monadic actions
+  Bind :: LIO l a -> (a -> LIO l b) -> LIO l b
+  Return :: a -> LIO l a
+  Fail :: String -> LIO l a
+  
+  -- * Internal state
+  GetLIOStateTCB :: LIO l (LIOState l)
+  PutLIOStateTCB :: LIOState l -> LIO l ()
+  ModifyLIOStateTCB :: (LIOState l -> LIOState l) -> LIO l ()
+
+  -- * IO lift
+  IoTCB :: IO a -> LIO l a
+
+  -- * Exception handling
+  Catch :: (Label l, Exception e) => LIO l a -> (e -> LIO l a) -> LIO l a
+  -- * Manipulating label state 
   GetLabel :: Label l => LIO l l
   SetLabel :: Label l => l -> LIO l ()
   SetLabelP :: PrivDesc l p => Priv p -> l -> LIO l ()
+  -- * Manipulating clearance
   GetClearance :: Label l = LIO l l
   SetClearance :: Label l => l -> LIO l ()
   SetClearanceP :: PrivDesc l p => Priv p -> l -> LIO l ()
   ScopeClearance :: Label l => LIO l a -> LIO l a
   WithClearance :: Label l => l -> LIO l a -> Lio l a
   WithClearanceP :: PrivDesc l p => Priv p -> l -> LIO l a -> LIO l a
+  -- * Allocate/write-only guards
   GuardAlloc :: Label l => l -> LIO l ()
   GuardAllocP :: PrivDesc l p => Priv p -> l -> LIO l ()
+  -- * Read-only goards
   Taint :: Label l => l -> LIO l ()
   TaintP :: PrivDesc l p => Priv p -> l -> LIO l ()
+  -- * Read-write guards
   GuardWrite :: Label l => l -> LIO l ()
   GuardWriteP :: PrivDesc l p => Priv p -> l -> LIO l ()
 
   
->>>>>>> 07fcfc85
 
 instance Monad (LIO l) where
   {-# INLINE return #-}
